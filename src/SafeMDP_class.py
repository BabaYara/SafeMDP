from __future__ import division, print_function
import numpy as np
import GPy
import matplotlib.pyplot as plt
from scipy.spatial.distance import cdist
import networkx as nx
import os


class SafeMDP(object):
    def __init__(self, gp, world_shape, step_size, beta, altitudes, h, S0,
                 S_hat0, noise, L):
        """
        Parameters
        ----------

        gp: GPy.core.GP
            Gaussian process that expresses our current belief over the safety feature
        world_shape: shape
                     Tuple that contains the shape of the grid world n x m
        step_size: tuple of floats
                   Tuple that contains the step sizes along each direction to create a linearly spaced grid
        beta: float
              Scaling factor to determine the amplitude of the confidence intervals
        altitudes: np.array
                   It contains the flattened n x m matrix where the altitudes of all the points in the map are stored
        h: float
           Safety threshold
        S0: np.array
            n_states x (n_actions + 1) array of booleans that indicates which
            states (first column) and which state-action pairs belong to the
            initial safe seed. Notice that, by convention we initialize all
            the states to be safe
        S_hat0: np.array or nan
            n_states x (n_actions + 1) array of booleans that indicates which
            states (first column) and which state-action pairs belong to the
            initial safe seed and satisfy recovery and reachability properties.
            If it is nan, such a boolean matrix is computed during initialization
        noise: float
               Standard deviation of the measurement noise
        L: float
           Lipschitz constant to compute expanders
        """

        self.gp = gp
        #    self.kernel = gp.kern
        #    self.likelihood = gp.likelihood
        self.altitudes = altitudes
        self.world_shape = world_shape
        self.step_size = step_size
        self.beta = beta
        self.noise = noise

        # Grids for the map
        self.ind, self.coord = self.grid()

        # Threshold
        self.h = h

        # Lipschitz
        self.L = L

        # Distances
        self.distance_matrix = cdist(self.coord, self.coord)

        # Safe and expanders sets
        self.S = S0
        self.reach = np.empty_like(self.S, dtype=bool)
        self.ret = np.empty_like(self.S, dtype=bool)
        self.G = np.empty_like(self.S, dtype=bool)
        if np.isnan(S_hat0):
            self.S_hat = self.compute_S_hat0()
        else:
            self.S_hat = S_hat0

        # Set used to efficiently build the graph for the shortest path problem
        self.S_hat_old = np.zeros_like(self.S_hat, dtype=bool)

        # Target
        self.target_state = np.empty(2, dtype=int)
        self.target_action = np.empty(1, dtype=int)

        # Confidence intervals
        self.l = np.empty(self.S.shape, dtype=float)
        self.u = np.empty(self.S.shape, dtype=float)
        self.l[:] = -np.inf
        self.u[:] = np.inf
        self.l[self.S] = h

        # True sets
        self.true_S = self.compute_true_safe_set()
        self.true_S_hat = self.compute_true_S_hat()

        # Graph for shortest path
        # self.graph = nx.DiGraph()
        self.graph_lazy = nx.DiGraph()
        self.compute_graph_lazy()

    def grid(self):
        """
        Creates grids of coordinates and indices of state space

        Returns
        -------
        states_ind: np.array
            (n*m) x 2 array containing the indices of the states
        states_coord: np.array
            (n*m) x 2 array containing the coordinates of the states
        """
        # Create grid of indices
        n, m = self.world_shape
        xx, yy = np.meshgrid(np.arange(n), np.arange(m), indexing="ij")
        states_ind = np.vstack((xx.flatten(), yy.flatten())).T
        # Grid of coordinates (used to compute Gram matrix)
        step1, step2 = self.step_size
        xx, yy = np.meshgrid(np.linspace(0, (n - 1) * step1, n),
                             np.linspace(0, (m - 1) * step2, m),
                             indexing="ij")
        states_coord = np.vstack((xx.flatten(), yy.flatten())).T
        return states_ind, states_coord

    def update_confidence_interval(self):
        """
        Updates the lower and the upper bound of the confidence intervals
        using then posterior distribution over the gradients of the altitudes

        Returns
        -------
        l: np.array
            lower bound of the safety feature (mean - beta*std)
        u: np.array
            upper bound of the safety feature (mean - beta*std)
        """
        # Predict safety feature
        mu, s = self.gp.predict_jacobian(self.coord, full_cov=False)
        mu = np.squeeze(mu)

        # Confidence interval
        s = self.beta * np.sqrt(s)

        # State are always safe
        self.l[:, 0] = self.u[:, 0] = self.h

        # Update safety feature
        self.l[:, [1, 2]] = -mu[:, ::-1] - s[:, ::-1]
        self.l[:, [3, 4]] = mu[:, ::-1] - s[:, ::-1]

        self.u[:, [1, 2]] = -mu[:, ::-1] + s[:, ::-1]
        self.u[:, [3, 4]] = mu[:, ::-1] + s[:, ::-1]

    def boolean_dynamics(self, bool_mat, action):
        """
        Given a boolean array over the state space, it shifts all the boolean
        values according to the dynamics of the system using the action
        provided as input. For example, if true entries of bool_mat indicate
        the safe states, boolean dynamics returns an array whose true entries
        indicate states that can be reached from the safe set with action =
        action

        Parameters
        ----------
        bool_mat: np.array
            n_states x 1 array of booleans indicating which initial states
            satisfy a given property
        action: int
            action we want to compute the dynamics with

        Returns
        -------
        return: np.array
            n_states x 1 array of booleans. If the entry in boolean_mat in
            input is equal to true for a state s, the output will have then
            entry corresponding to f(s, action) set to true (f represents the
            dynamics of the system)
        """
        start = bool_mat.reshape(self.world_shape).copy()
        end = bool_mat.reshape(self.world_shape).copy()

        if action == 1:  # moves right by one column
            end[:, 1:] = start[:, 0:-1]
            end[:, -1] = np.logical_or(end[:, -1], start[:, -1])
            end[:, 0] = False

        elif action == 2:  # moves down by one row
            end[1:, :] = start[0:-1, :]
            end[-1, :] = np.logical_or(end[-1, :], start[-1, :])
            end[0, :] = False

        elif action == 3:  # moves left by one column
            end[:, 0:-1] = start[:, 1:]
            end[:, 0] = np.logical_or(end[:, 0], start[:, 0])
            end[:, -1] = False

        elif action == 4:  # moves up by one row
            end[0:-1, :] = start[1:, :]
            end[0, :] = np.logical_or(end[0, :], start[0, :])
            end[-1, :] = False

        else:
            raise ValueError("Unknown action")
        return np.reshape(end, (np.prod(self.world_shape)))

    def update_reachable_set(self):
        """
        computes the union of the points in self.reach and the points that are
        reachable in one time step from self.reach and that are above safety
        threshold

        Returns
        -------
        changed: bool
            Indicates whether self.reach and the newly computed set are
            different or not
        """

        # Initialize
        reachable_from_reach = self.reach.copy()

        # If s is safe, then (s, a) is safe for all a    s -> (s,a)
        reachable_from_reach[self.reach[:, 0], 1:] =\
            self.S[self.reach[:, 0], 1:]

        # If (s, a) is safe and reachable, then add s' to the reachable set
        for action in range(1, self.S.shape[1]):
            reachable_from_reach[:, 0] |= self.boolean_dynamics(
                self.reach[:, action],
                action)

        # But only if s' is safe
        reachable_from_reach[:, 0] &= self.S[:, 0]

        changed = np.any(self.reach != reachable_from_reach)
        self.reach = reachable_from_reach
        return changed

    def boolean_inverse_dynamics(self, bool_mat, action):
        """
        Similar to boolean dynamics. The difference is that here the
        boolean_mat input indicates the arrival states that satisfy a given
        property and the function returns the initial states from which the
        arrival state can be reached applying the action input.

        Parameters
        ----------
        bool_mat: np.array
                  n_states x 1 array of booleans indicating which arrival
                  states satisfy a given property
        action: int
                action we want to compute the inverse dynamics with

        Returns
        -------
        return: np.array
                n_states x 1 array of booleans. If the entry in the output
                is set to true for a state s, the input boolean_mat has the
                entry corresponding to f(s, action) equal to true
                (f represents the dynamics of the system)
        """
        start = bool_mat.reshape(self.world_shape).copy()
        end = bool_mat.reshape(self.world_shape).copy()

        if action == 3:  # moves right by one column
            start[:, 1:] = end[:, 0:-1]
            start[:, 0] = end[:, 0]

        elif action == 4:  # moves down by one row
            start[1:, :] = end[0:-1, :]
            start[0, :] = end[0, :]

        elif action == 1:  # moves left by one column
            start[:, 0:-1] = end[:, 1:]
            start[:, -1] = end[:, -1]

        elif action == 2:  # moves up by one row
            start[0:-1, :] = end[1:, :]
            start[-1, :] = end[-1, :]

        else:
            raise ValueError("Unknown action")
        return np.reshape(start, (np.prod(self.world_shape)))

    def update_return_set(self):
        """
        computes the union of the points in self.ret and the points from which
        it is possible to recover to self.ret and that are above safety
        threshold

        Returns
        -------
        changed: bool
            Indicates whether self.ret and the newly computed set are
            different or not
        """

        # Initialize
        recover_to_ret = np.zeros(self.S.shape, dtype=bool)

        # TODO: Which of these operations are actually necessary?
        # A state is part of the return set if any of the associated
        # actions are in ret. (s in S to (s, a))
        recover_to_ret[self.S[:, 0], 0] = np.any(
            np.logical_and(self.S[self.S[:, 0], 1:],
                           self.ret[self.S[:, 0], 1:]),
            axis=1)

        # From (s,a) in S to s in ret
        for action in range(1, self.S.shape[1]):
            recover_to_ret[:, action] = np.logical_and(
                self.S[:, action],
                self.boolean_inverse_dynamics(self.ret[:, 0], action))

        recover_to_ret |= self.ret

        changed = np.any(self.ret != recover_to_ret)
        self.ret = recover_to_ret
        return changed

    def compute_expanders(self):
        """Compute the expanders based on the current estimate of S_hat."""
        self.G[:] = False

        for action in range(1, self.S_hat.shape[1]):

            # action-specific safe set
            s_hat = self.S_hat[:, action]

            # Extract distance from safe points to non safe ones
            distance = self.distance_matrix[np.ix_(s_hat, ~self.S[:, action])]

            # Update expanders for this particular action
            self.G[s_hat, action] = np.any(
                self.u[s_hat, action, None] - self.L * distance >= self.h,
                axis=1)

    def update_sets(self):
        """
        Updates the sets S, S_hat and G taking with the available observation
        """
        self.update_confidence_interval()
        self.S = self.l >= self.h

        # Reshape to array where the first index corresponds to the action
        n, m = self.world_shape
        S_grid = self.S.T.reshape((-1, n, m))

        # Actions that takes agent out of boundaries are assumed to be unsafe
        # order (right, bottom, left, top)
        S_grid[1, :, -1] = False
        S_grid[2, -1, :] = False
        S_grid[3, :, 0] = False
        S_grid[4, 0, :] = False

        # Reachable states and return states start from S_hat
        self.reach[:] = self.S_hat
        self.ret[:] = self.S_hat

        # Iteratively update sets
        while self.update_reachable_set():
            pass
        while self.update_return_set():
            pass

        #
        self.S_hat_old[:] = self.S_hat
        # TODO: We could just set this to equal here? Would anything break?
        self.S_hat |= np.logical_and(self.reach, self.ret)

        self.compute_expanders()

    def plot_S(self, S):
        """
        Plot the set of safe states

        Parameters
        ----------
        S: np.array(dtype=bool)
            n_states x (n_actions + 1) array of boolean values that indicates
            the safe set

        """
        for action in range(1):
            plt.figure(action)
            plt.imshow(np.reshape(S[:, action], self.world_shape).T,
                       origin="lower", interpolation="nearest")
            plt.title("action " + str(action))
        plt.show()

    def add_observation(self, state_mat_ind, action):
        """
        Adds an observation of the given state-action pair. Observing the pair
        (s, a) means to add an observation of the altitude at s and an
        observation of the altitude at f(s, a)

        Parameters
        ----------
        state_mat_ind: np.array
            i,j indexing of the state of the target state action pair
        action: int
            action of the target state action pair
        """

        # Observation of previous state
        state_vec_ind = mat2vec(state_mat_ind, self.world_shape)
        obs_state = self.altitudes[state_vec_ind]
        tmpX = np.vstack((self.gp.X,
                          self.coord[state_vec_ind, :].reshape(1, 2)))
        tmpY = np.vstack((self.gp.Y, obs_state))

        # Observation of next state
        next_state_mat_ind = self.dynamics(state_mat_ind, action)
        next_state_vec_ind = mat2vec(next_state_mat_ind, self.world_shape)
        obs_next_state = self.altitudes[next_state_vec_ind]

        # Update observations
        tmpX = np.vstack((tmpX,
                          self.coord[next_state_vec_ind, :].reshape(1, 2)))
        tmpY = np.vstack((tmpY, obs_next_state))
        self.gp.set_XY(tmpX, tmpY)

    def target_sample(self):
        """
        Compute the next target (s, a) to sample (highest uncertainty within
        G or S_hat)
        """
        if np.any(self.G):
            # Extract elements in G
            expander_id = np.nonzero(self.G)

            # Compute uncertainty
            w = self.u[self.G] - self.l[self.G]

            # Find   max uncertainty
            max_id = np.argmax(w)

        else:
            raise RuntimeWarning('No expanders, using most uncertain element'
                                 'in S_hat instead.')
            # Extract elements in S_hat
            expander_id = np.nonzero(self.S_hat)

            # Compute uncertainty
            w = self.u[self.S_hat] - self.l[self.S_hat]

            # Find   max uncertainty
            max_id = np.argmax(w)

        state = expander_id[0][max_id]
        # Store (s, a) pair
        self.target_state[:] = vec2mat(state, self.world_shape)
        self.target_action = expander_id[1][max_id]

    def dynamics(self, states, action):
        """
        Dynamics of the system
        The function computes the one time step dynamic evolution of the system
        for any number of initial state and for one given action

        Parameters
        ----------
        states: np.array
            Two dimensional array. Each row contains the (x,y) coordinates of
            the starting points we want to compute the evolution for
        action: int
            Control action (1 = up, 2 = right, 3 = down, 4 = left)

        Returns
        -------
        next_states: np.array
            Two dimensional array. Each row contains the (x,y) coordinates
            of the state that results from applying action to the corresponding
            row of the input states
        """
        n, m = self.world_shape
        if states.ndim == 1:
            states = states.reshape(1, 2)
        next_states = np.copy(states)
        if action == 1:
            next_states[:, 1] += 1
            next_states[next_states[:, 1] > m - 1, 1] = m - 1
        elif action == 2:
            next_states[:, 0] += 1
            next_states[next_states[:, 0] > n - 1, 0] = n - 1
        elif action == 3:
            next_states[:, 1] -= 1
            next_states[next_states[:, 1] < 0, 1] = 0
        elif action == 4:
            next_states[:, 0] -= 1
            next_states[next_states[:, 0] < 0, 0] = 0
        else:
            raise ValueError("Unknown action")
        return next_states

    def compute_true_safe_set(self):
        """
        Computes the safe set given a perfect knowledge of the map

        Returns
        -------
        true_safe: np.array
            Boolean array n_states x (n_actions + 1).
        """

        # Initialize
        true_safe = np.empty_like(self.S, dtype=bool)

        # All true states are safe
        true_safe[:, 0] = True

        # Compute safe (s, a) pairs
        for action in range(1, self.S.shape[1]):
            next_mat_ind = self.dynamics(self.ind, action)
            next_vec_ind = mat2vec(next_mat_ind, self.world_shape)
            true_safe[:, action] = ((self.altitudes -
                                     self.altitudes[next_vec_ind]) /
                                    self.step_size[0]) >= self.h

        # (s, a) pairs that lead out of boundaries are not safe
        n, m = self.world_shape
        true_safe[m - 1:m * (n + 1) - 1:m, 1] = False
        true_safe[(n - 1) * m:n * m, 2] = False
        true_safe[0:n * m:m, 3] = False
        true_safe[0:m, 4] = False
        return true_safe

    def compute_true_S_hat(self):
        """
        Computes the safe set with reachability and recovery properties
        given a perfect knowledge of the map

        Returns
        -------
        true_safe: np.array
            Boolean array n_states x (n_actions + 1).
        """
        # Initialize
        true_S_hat = np.zeros_like(self.S, dtype=bool)
        self.reach[:] = self.S_hat
        self.ret[:] = self.S_hat

        # Substitute S with true S for update_reachable_set and update_return_set methods
        tmp = np.copy(self.S)
        self.S[:] = self.true_S

        # Reachable and recovery set
        while self.update_reachable_set():
            pass
        while self.update_return_set():
            pass

        # Points are either in S_hat or in the intersection of reachable and
        #  recovery sets
        true_S_hat[:] = np.logical_or(self.S_hat,
                                      np.logical_and(self.ret, self.reach))

        # Reset value of S
        self.S[:] = tmp
        return true_S_hat

    def compute_S_hat0(self):
        """
        Compute a random initial safe seed. WARNING:  at the moment actions
        for returning are not included

        Returns
        ------
        S_hat: np.array
            Boolean array n_states x (n_actions + 1).
        """
        # Initialize
        safe = np.zeros(self.S.shape[1] - 1, dtype=bool)
        S_hat = np.zeros_like(self.S, dtype=bool)

        # Loop until you find a valid initial seed
        while not np.any(safe):
            # Pick random state
            s = np.random.choice(self.ind.shape[0])

            # Compute next state for every action and check safety of (s, a)
            # pair
            s_next = np.empty(self.S.shape[1] - 1, dtype=int)
            for action in range(1, self.S.shape[1]):

                s_next[action - 1] = mat2vec(
                    self.dynamics(self.ind[s, :], action),
                    self.world_shape).astype(int)
                alt = self.altitudes[s]
                alt_next = self.altitudes[s_next[action - 1]]

                if s != (s_next[action - 1] and (alt - alt_next) /
                         self.step_size[0] >= self.h):
                    safe[action - 1] = True
        # Set initial state, (s, a) pairs and arrival state as safe
        s_next = s_next[safe]
        S_hat[s, 0] = True
        S_hat[s_next, 0] = True
        S_hat[s, 1:] = safe
        return S_hat

    def dynamics_vec_ind(self, states_vec_ind, action):
        """
        Dynamic evolution of the system defined in vector representation of
        the states

        Parameters
        ----------
        states_vec_ind: np.array
            Contains all the vector indexes of the states we want to compute
            the dynamic evolution for
        action: int
            action performed by the agent

        Returns
        -------
        next_states_vec_ind: np.array
            vector index of states resulting from applying the action given
            as input to the array of starting points given as input
        """
        n, m = self.world_shape
        next_states_vec_ind = np.copy(states_vec_ind)
        if action == 1:
            next_states_vec_ind[:] = states_vec_ind + 1
            condition = np.mod(next_states_vec_ind, m) == 0
            next_states_vec_ind[condition] = states_vec_ind[condition]
        elif action == 2:
            next_states_vec_ind[:] = states_vec_ind + m
            condition = next_states_vec_ind >= m * n
            next_states_vec_ind[condition] = states_vec_ind[condition]
        elif action == 3:
            next_states_vec_ind[:] = states_vec_ind - 1
            condition = np.mod(states_vec_ind, m) == 0
            next_states_vec_ind[condition] = states_vec_ind[condition]
        elif action == 4:
            next_states_vec_ind[:] = states_vec_ind - m
            condition = next_states_vec_ind <= -1
            next_states_vec_ind[condition] = states_vec_ind[condition]
        else:
            raise ValueError("Unknown action")
        return next_states_vec_ind

    # def compute_graph(self):
    #     states_vec_ind = np.arange(self.S_hat.shape[0])
    #
    #     for action in range(1, self.S_hat.shape[1]):
    #
    #         # States where is safe to apply action = action
    #         safe_states_vec_ind = states_vec_ind[self.S_hat[:, action]]
    #
    #         # Resulting states when applying action at safe_states_vec_ind
    #         next_states_vec_ind = self.dynamics_vec_ind(
    # safe_states_vec_ind, action)
    #
    #         # Resulting states that are also safe
    #         condition = self.S_hat[next_states_vec_ind, 0]
    #
    #         # Add edges to graph
    #         start = self.ind[safe_states_vec_ind[condition], :]
    #         end = self.ind[next_states_vec_ind[condition], :]
    #         self.graph.add_edges_from(zip(map(tuple, start), map(tuple,
    # end)))

    def compute_graph_lazy(self):
        states_vec_ind = np.arange(self.S_hat.shape[0])

        for action in range(1, self.S_hat.shape[1]):
            # States where is safe to apply action = action
            safe_states_vec_ind = states_vec_ind[
                np.logical_and(self.S_hat[:, action],
                               np.logical_not(self.S_hat_old[:, action]))]

            # Resulting states when applying action at safe_states_vec_ind
            next_states_vec_ind = self.dynamics_vec_ind(safe_states_vec_ind,
                                                        action)

            # Resulting states that are also safe
            condition = self.S_hat[next_states_vec_ind, 0]

            # Add edges to graph
            start = self.ind[safe_states_vec_ind[condition], :]
            end = self.ind[next_states_vec_ind[condition], :]
            self.graph_lazy.add_edges_from(zip(map(tuple, start),
                                               map(tuple, end)))


def vec2mat(vec_ind, world_shape):
    """
    Converts from vector indexing to matrix indexing

    Parameters
    ----------
    vec_ind: np.array
        Each element contains the vector indexing of a state we want to do
        the convesrion for
    world_shape: shape
        Tuple that contains the shape of the grid world n x m

    Returns
    -------
    return: np.array
        ith row contains the (x,y) coordinates of the ith element of the
        input vector vec_ind
    """
    n, m = world_shape
    row = np.floor(vec_ind / m)
    col = np.mod(vec_ind, m)
    return np.array([row, col]).astype(int)


def mat2vec(states_mat_ind, world_shape):
    """
    Converts from matrix indexing to vector indexing

    Parameters
    ----------
    states_mat_ind: np.array
        Each row contains the (x,y) coordinates of each state we want to do
        the conversion for
    world_shape: shape
        Tuple that contains the shape of the grid world n x m

    Returns
    -------
    vec_ind: np.array
        Each element contains the vector indexing of the point in the
        corresponding row of the input states_mat_ind
    """
    if states_mat_ind.ndim == 1:
        states_mat_ind = states_mat_ind.reshape(1, 2)
    m = world_shape[1]
    vec_ind = states_mat_ind[:, 1] + states_mat_ind[:, 0] * m
    return vec_ind.astype(int)


def draw_gp_sample(kernel, world_shape, step_size):
    """
    Draws a sample from a Gaussian process distribution over a user
    specified grid

    Parameters
    ----------
    kernel: GPy kernel
        Defines the GP we draw a sample from
    world_shape: tuple
        Shape of the grid we use for sampling
    step_size: tuple
        Step size along any axis to find linearly spaced points
    """
    # Compute linearly spaced grid
    n, m = world_shape
    step1, step2 = step_size
    xx, yy = np.meshgrid(np.linspace(0, (n - 1) * step1, n),
                         np.linspace(0, (m - 1) * step2, m),
                         indexing="ij")
    coord = np.vstack((xx.flatten(), yy.flatten())).T

    # Draw a sample from GP
    cov = kernel.K(coord)
    sample = np.random.multivariate_normal(np.zeros(coord.shape[0]), cov)
    return sample, coord


def manhattan_dist(a, b):
    (x1, y1) = a
    (x2, y2) = b
    return np.fabs(x1 - x2) + np.fabs(y1 - y2)


# test
if __name__ == "__main__":
    import time

    mars = True

    if mars:
        from osgeo import gdal

        # Extract and plot Mars data
        world_shape = (60, 60)
        step_size = (1., 1.)
        gdal.UseExceptions()
<<<<<<< HEAD

        # If the file is not in the current folder
        if not os.path.exists("./mars.tif"):
            import urllib
            # Download the file
            urllib.urlretrieve(
                "http://www.uahirise.org//PDS/DTM/ESP/ORB_033600_033699"
                "/ESP_033617_1990_ESP_034316_1990"
                "/DTEED_033617_1990_034316_1990_A01.IMG", "mars.IMG")

            # Translate the file to geotiff
            # os.system("gdal_translate -of GTiff ./mars.IMG ./mars.tif")

        ds = gdal.Open("./mars.tif")
=======
        ds = gdal.Open(
            "/Users/matteoturchetta/PycharmProjects/SafeMDP/src/mars.tif")
>>>>>>> f56ad16b
        band = ds.GetRasterBand(1)
        elevation = band.ReadAsArray()
        startX = 11370
        startY = 3110
        altitudes = np.copy(elevation[startX:startX+world_shape[0], startY:startY+world_shape[1]])
        mean_val = (np.max(altitudes) + np.min(altitudes))/2.
        altitudes[:] = altitudes - mean_val

        plt.imshow(altitudes.T, origin="lower", interpolation="nearest")
        plt.colorbar()
        plt.show()
        altitudes = altitudes.flatten()

        # Define coordinates
        n, m = world_shape
        step1, step2 = step_size
        xx, yy = np.meshgrid(np.linspace(0, (n-1) * step1, n), np.linspace(0, (m-1)*step2, m), indexing="ij")
        coord = np.vstack((xx.flatten(), yy.flatten())).T

        # Define coordinates
        n, m = world_shape
        step1, step2 = step_size
        xx, yy = np.meshgrid(np.linspace(0, (n - 1) * step1, n),
                             np.linspace(0, (m - 1) * step2, m), indexing="ij")
        coord = np.vstack((xx.flatten(), yy.flatten())).T

        # Safety threshold
        h = -np.tan(np.pi / 6.)

        # Lipschitz
        L = 1.

        # Scaling factor for confidence interval
        beta = 2

        # Initialize safe sets
        S0 = np.zeros((np.prod(world_shape), 5), dtype=bool)
        S0[:, 0] = True
        S_hat0 = np.nan

        # Initialize for performance
        lengthScale = np.linspace(6.5, 7., num=2)
        size_true_S_hat = np.empty_like(lengthScale, dtype=int)
        size_S_hat = np.empty_like(lengthScale, dtype=int)
        true_S_hat_minus_S_hat = np.empty_like(lengthScale, dtype=int)
        S_hat_minus_true_S_hat = np.empty_like(lengthScale, dtype=int)

        # Initialize data for GP
        n_samples = 1
        ind = np.random.choice(range(altitudes.size), n_samples)
        X = coord[ind, :]
        Y = altitudes[ind].reshape(n_samples, 1) + np.random.randn(n_samples,
                                                                   1)

        for index, length in enumerate(lengthScale):

            # Define and initialize GP
            noise = 0.04
            kernel = GPy.kern.RBF(input_dim=2, lengthscale=length,
                                  variance=121.)
            lik = GPy.likelihoods.Gaussian(variance=noise ** 2)
            gp = GPy.core.GP(X, Y, kernel, lik)

            # Define SafeMDP object
            x = SafeMDP(gp, world_shape, step_size, beta, altitudes, h, S0,
                        S_hat0, noise, L)

            # Insert samples from (s, a) in S_hat0
            tmp = np.arange(x.ind.shape[0])
            s_vec_ind = tmp[np.any(x.S_hat[:, 1:], axis=1)]
            state = vec2mat(s_vec_ind, x.world_shape).T
            tmp = np.arange(1, x.S.shape[1])
            actions = tmp[x.S_hat[s_vec_ind, 1:].squeeze()]
            for i in range(1):
                x.add_observation(state, np.random.choice(actions))

            # Remove samples used for GP initialization and possibly
            # hyperparameters optimization
            x.gp.set_XY(x.gp.X[n_samples:, :], x.gp.Y[n_samples:])

            t = time.time()
            for i in range(50):
                x.update_sets()
                x.target_sample()
                x.add_observation(x.target_state, x.target_action)
                # print (x.target_state, x.target_action)
                # print(i)
                print(np.any(x.G))
            print(str(time.time() - t) + "seconds elapsed")

            # Plot safe sets
            x.plot_S(x.S_hat)
            x.plot_S(x.true_S_hat)

            # Print and store performance
            print(np.sum(np.logical_and(x.true_S_hat,
                                        np.logical_not(x.S_hat))))
            # in true S_hat and not S_hat
            print(np.sum(np.logical_and(x.S_hat,
                                        np.logical_not(x.true_S_hat))))
            # in S_hat and not true S_hat
            size_S_hat[index] = np.sum(x.S_hat)
            size_true_S_hat[index] = np.sum(x.true_S_hat)
            true_S_hat_minus_S_hat[index] = np.sum(
                np.logical_and(x.true_S_hat, np.logical_not(x.S_hat)))
            S_hat_minus_true_S_hat[index] = np.sum(
                np.logical_and(x.S_hat, np.logical_not(x.true_S_hat)))

    else:
        # Define world
        world_shape = (40, 40)
        step_size = (0.5, 0.5)

        # Define GP
        noise = 0.001
        kernel = GPy.kern.RBF(input_dim=2, lengthscale=(2., 2.), variance=1.,
                              ARD=True)
        lik = GPy.likelihoods.Gaussian(variance=noise ** 2)
        lik.constrain_bounded(1e-6, 10000.)

        # Sample and plot world
        altitudes, coord = draw_gp_sample(kernel, world_shape, step_size)
        fig = plt.figure()
        ax = fig.add_subplot(111, projection='3d')
        ax.plot_trisurf(coord[:, 0], coord[:, 1], altitudes)
        plt.show()

        # Define coordinates
        n, m = world_shape
        step1, step2 = step_size
        xx, yy = np.meshgrid(np.linspace(0, (n - 1) * step1, n),
                             np.linspace(0, (m - 1) * step2, m),
                             indexing="ij")
        coord = np.vstack((xx.flatten(), yy.flatten())).T

        # Safety threhsold
        h = -0.9

        # Lipschitz
        L = 0

        # Scaling factor for confidence interval
        beta = 2

        # Data to initialize GP
        n_samples = 1
        ind = np.random.choice(range(altitudes.size), n_samples)
        X = coord[ind, :]
        Y = altitudes[ind].reshape(n_samples, 1) + np.random.randn(n_samples,
                                                                   1)
        gp = GPy.core.GP(X, Y, kernel, lik)

        # Initialize safe sets
        S0 = np.zeros((np.prod(world_shape), 5), dtype=bool)
        S0[:, 0] = True
        S_hat0 = np.nan

        # Define SafeMDP object
        x = SafeMDP(gp, world_shape, step_size, beta, altitudes, h, S0, S_hat0,
                    noise, L)

        # Insert samples from (s, a) in S_hat0
        tmp = np.arange(x.ind.shape[0])
        s_vec_ind = tmp[np.any(x.S_hat[:, 1:], axis=1)]
        state = vec2mat(s_vec_ind, x.world_shape).T
        tmp = np.arange(1, x.S.shape[1])
        actions = tmp[x.S_hat[s_vec_ind, 1:].squeeze()]
        for i in range(1):
            x.add_observation(state, np.random.choice(actions))

        # Remove samples used for GP initialization
        x.gp.set_XY(x.gp.X[n_samples:, :], x.gp.Y[n_samples:])

        t = time.time()
        for i in range(100):
            x.update_sets()
            x.target_sample()
            x.add_observation(x.target_state, x.target_action)
            x.compute_graph_lazy()
            # plt.figure(1)
            # plt.clf()
            # nx.draw_networkx(x.graph)
            # plt.show()
            print("Iteration:   " + str(i))

        print(str(time.time() - t) + "seconds elapsed")

        # Plot safe sets
        x.plot_S(x.S_hat)
        x.plot_S(x.true_S_hat)

        # Classification performance
        print(np.sum(np.logical_and(x.true_S_hat, np.logical_not(
            x.S_hat))))  # in true S_hat and not S_hat
        print(np.sum(np.logical_and(x.S_hat, np.logical_not(x.true_S_hat))))<|MERGE_RESOLUTION|>--- conflicted
+++ resolved
@@ -777,7 +777,6 @@
         world_shape = (60, 60)
         step_size = (1., 1.)
         gdal.UseExceptions()
-<<<<<<< HEAD
 
         # If the file is not in the current folder
         if not os.path.exists("./mars.tif"):
@@ -792,10 +791,6 @@
             # os.system("gdal_translate -of GTiff ./mars.IMG ./mars.tif")
 
         ds = gdal.Open("./mars.tif")
-=======
-        ds = gdal.Open(
-            "/Users/matteoturchetta/PycharmProjects/SafeMDP/src/mars.tif")
->>>>>>> f56ad16b
         band = ds.GetRasterBand(1)
         elevation = band.ReadAsArray()
         startX = 11370
