--- conflicted
+++ resolved
@@ -7,8 +7,8 @@
 
 
 class SafeMDP(object):
-<<<<<<< HEAD
-    def __init__(self, gp, world_shape, step_size, beta, altitudes, h, S0, S_hat0, noise, L):
+    def __init__(self, gp, world_shape, step_size, beta, altitudes, h, S0,
+                 S_hat0, noise, L):
         """
         Parameters
         ----------
@@ -40,10 +40,6 @@
         L: float
            Lipschitz constant to compute expanders
         """
-=======
-    def __init__(self, gp, world_shape, step_size, beta, altitudes, h, S0,
-                 S_hat0, noise, L):
->>>>>>> c856d6bf
 
         self.gp = gp
         #    self.kernel = gp.kern
@@ -769,37 +765,6 @@
 
 
 # test
-<<<<<<< HEAD
-#if __name__ == "main":
-
-mars = True
-
-if mars:
-
-    # Extract and plot Mars data
-    world_shape = (60, 60)
-    step_size = (1., 1.)
-    gdal.UseExceptions()
-    ds = gdal.Open("/Users/matteoturchetta/PycharmProjects/SafeMDP/src/mars.tif")
-    band = ds.GetRasterBand(1)
-    elevation = band.ReadAsArray()
-    startX = 11370
-    startY = 3110
-    altitudes = np.copy(elevation[startX:startX+world_shape[0], startY:startY+world_shape[1]])
-    mean_val = (np.max(altitudes) + np.min(altitudes))/2.
-    altitudes[:] = altitudes - mean_val
-
-    plt.imshow(altitudes.T, origin="lower", interpolation="nearest")
-    plt.colorbar()
-    plt.show()
-    altitudes = altitudes.flatten()
-
-    # Define coordinates
-    n, m = world_shape
-    step1, step2 = step_size
-    xx, yy = np.meshgrid(np.linspace(0, (n-1) * step1, n), np.linspace(0, (m-1)*step2, m), indexing="ij")
-    coord = np.vstack((xx.flatten(), yy.flatten())).T
-=======
 if __name__ == "__main__":
     import time
 
@@ -812,25 +777,25 @@
         world_shape = (60, 60)
         step_size = (1., 1.)
         gdal.UseExceptions()
-        import os
-        if not os.path.exists('./mars.tif'):
-            #download ...
-        ds = gdal.Open(
-            "/Users/matteoturchetta/PycharmProjects/SafeMDP/src/mars.tif")
+        ds = gdal.Open("/Users/matteoturchetta/PycharmProjects/SafeMDP/src/mars.tif")
         band = ds.GetRasterBand(1)
         elevation = band.ReadAsArray()
         startX = 11370
         startY = 3110
-        altitudes = np.copy(elevation[startX:startX + world_shape[0],
-                            startY:startY + world_shape[1]])
-        mean_val = (np.max(altitudes) + np.min(altitudes)) / 2.
+        altitudes = np.copy(elevation[startX:startX+world_shape[0], startY:startY+world_shape[1]])
+        mean_val = (np.max(altitudes) + np.min(altitudes))/2.
         altitudes[:] = altitudes - mean_val
 
         plt.imshow(altitudes.T, origin="lower", interpolation="nearest")
         plt.colorbar()
         plt.show()
         altitudes = altitudes.flatten()
->>>>>>> c856d6bf
+
+        # Define coordinates
+        n, m = world_shape
+        step1, step2 = step_size
+        xx, yy = np.meshgrid(np.linspace(0, (n-1) * step1, n), np.linspace(0, (m-1)*step2, m), indexing="ij")
+        coord = np.vstack((xx.flatten(), yy.flatten())).T
 
         # Define coordinates
         n, m = world_shape
@@ -957,19 +922,12 @@
         # Scaling factor for confidence interval
         beta = 2
 
-<<<<<<< HEAD
-        # Define and initialize GP
-        noise = 0.05
-        kernel = GPy.kern.RBF(input_dim=2, lengthscale=length, variance=121.)
-        lik = GPy.likelihoods.Gaussian(variance=noise**2)
-=======
         # Data to initialize GP
         n_samples = 1
         ind = np.random.choice(range(altitudes.size), n_samples)
         X = coord[ind, :]
         Y = altitudes[ind].reshape(n_samples, 1) + np.random.randn(n_samples,
                                                                    1)
->>>>>>> c856d6bf
         gp = GPy.core.GP(X, Y, kernel, lik)
 
         # Initialize safe sets
